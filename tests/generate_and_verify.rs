--- conflicted
+++ resolved
@@ -11,11 +11,7 @@
 fn test_generate_and_verify() {
     // Initialize some data
     let challenge = b"hello world, challenge me!!!!!!!";
-<<<<<<< HEAD
-    let labels_per_unit = 1024;
-=======
     let labels_per_unit = 256 * 16;
->>>>>>> 498238a1
     let datadir = tempdir().unwrap();
 
     let cfg = post::config::Config {
