--- conflicted
+++ resolved
@@ -165,23 +165,13 @@
 
         let output_index = (proof.nonce % NONCES_PER_AES) as usize;
 
-<<<<<<< HEAD
-    // Select K3 indices
-    let seed = &[
-        challenge.as_slice(),
-        &proof.nonce.to_le_bytes(),
-        proof.indices.as_ref(),
-        &proof.k2_pow.to_le_bytes(),
-    ];
-=======
         // Select K3 indices
         let seed = &[
             challenge.as_slice(),
             &proof.nonce.to_le_bytes(),
-            proof.indices.as_slice(),
+            proof.indices.as_ref(),
             &proof.pow.to_le_bytes(),
         ];
->>>>>>> b24c5ed1
 
         let k3_indices = RandomValuesIterator::new(indices_unpacked, seed).take(params.k3 as usize);
 
@@ -309,11 +299,7 @@
         {
             let empty_proof = Proof {
                 nonce: 0,
-<<<<<<< HEAD
                 indices: Cow::from(vec![]),
-                k2_pow,
-=======
-                indices: vec![],
                 pow,
             };
             assert!(verifier
@@ -323,9 +309,8 @@
         {
             let nonce_out_of_bounds_proof = Proof {
                 nonce: 256 * 16,
-                indices: vec![],
+                indices: Cow::from(vec![]),
                 pow,
->>>>>>> b24c5ed1
             };
             let res = verifier
                 .verify(&nonce_out_of_bounds_proof, &fake_metadata, params)
@@ -335,13 +320,8 @@
         {
             let proof_with_not_enough_indices = Proof {
                 nonce: 0,
-<<<<<<< HEAD
                 indices: Cow::from(vec![1, 2, 3]),
-                k2_pow,
-=======
-                indices: vec![1, 2, 3],
                 pow,
->>>>>>> b24c5ed1
             };
             assert!(verifier
                 .verify(&proof_with_not_enough_indices, &fake_metadata, params)
@@ -350,13 +330,8 @@
         {
             let proof_with_invalid_pow = Proof {
                 nonce: 0,
-<<<<<<< HEAD
                 indices: Cow::from(vec![1, 2, 3]),
-                k2_pow: params.k2_pow_difficulty,
-=======
-                indices: vec![1, 2, 3],
                 pow: 0,
->>>>>>> b24c5ed1
             };
             assert!(verifier
                 .verify(&proof_with_invalid_pow, &fake_metadata, params)
@@ -365,13 +340,8 @@
         {
             let proof_with_invalid_k3_pow = Proof {
                 nonce: 0,
-<<<<<<< HEAD
                 indices: Cow::from(vec![1, 2, 3]),
-                k2_pow,
-=======
-                indices: vec![1, 2, 3],
                 pow,
->>>>>>> b24c5ed1
             };
             assert!(verifier
                 .verify(&proof_with_invalid_k3_pow, &fake_metadata, params)
@@ -411,7 +381,7 @@
 
         let proof = Proof {
             nonce: 7 * NONCES_PER_AES,
-            indices: vec![],
+            indices: Cow::Owned(vec![]),
             pow,
         };
         verifier.verify(&proof, &fake_metadata, params).unwrap();
