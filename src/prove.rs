--- conflicted
+++ resolved
@@ -385,13 +385,8 @@
             .returning(|_, _, _, _| Ok(0));
         assert!(Prover8_56::new(&[0; 32], 16..32, params.clone(), &pow_prover, None).is_ok());
 
-<<<<<<< HEAD
         assert!(Prover8_56::new(&[0; 32], 0..0, params.clone(), &pow_prover, None).is_err());
-        assert!(Prover8_56::new(&[0; 32], 1..16, params.clone(), &pow_prover, None).is_err());
-=======
-        assert!(Prover8_56::new(&[0; 32], 0..0, params.clone(), &pow_prover).is_err());
-        assert!(Prover8_56::new(&[0; 32], 1..16, params, &pow_prover).is_err());
->>>>>>> bbb44310
+        assert!(Prover8_56::new(&[0; 32], 1..16, params, &pow_prover, None).is_err());
     }
 
     #[test]
